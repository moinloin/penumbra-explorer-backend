--- conflicted
+++ resolved
@@ -1,19 +1,91 @@
-name: Test SCP Transfer
+name: Rust CI/CD Pipeline (Stage)
 
 on:
+  pull_request:
+    branches:
+      - stage
   workflow_dispatch:
 
 env:
-  SERVER_USER: deploy-penumbra-explorer-stage
-  SERVER_HOST: ${{ secrets.SERVER_HOST_STAGE }}
+  APP_NAME_STAGE: penumbra-explorer
+  SERVER_USER_STAGE: deploy-penumbra-explorer-stage
+  SERVER_HOST_STAGE: ${{ secrets.SERVER_HOST_STAGE }}
 
 jobs:
-  test-transfer:
-    name: Test File Transfer
+  code-quality:
+    name: Code Quality
     runs-on: ubuntu-latest
     steps:
-      - name: Create test file
-        run: echo "Test file content" > /tmp/test-file.txt
+      - name: Checkout repository
+        uses: actions/checkout@v4
+
+      - name: Install Rust toolchain
+        uses: actions-rs/toolchain@v1
+        with:
+          toolchain: 1.83.0
+          override: true
+          components: rustfmt, clippy
+
+      - name: Cache dependencies
+        uses: actions/cache@v3
+        with:
+          path: |
+            ~/.cargo/registry
+            ~/.cargo/git
+            target
+          key: ${{ runner.os }}-cargo-${{ hashFiles('**/Cargo.lock') }}
+
+      - name: Check formatting
+        run: cargo fmt --all -- --check
+
+      - name: Run clippy with pedantic settings
+        run: cargo clippy --all-targets --all-features --workspace -- -W clippy::pedantic -D warnings
+
+  test:
+    name: Run Tests
+    runs-on: ubuntu-latest
+    needs: code-quality
+    steps:
+      - name: Checkout repository
+        uses: actions/checkout@v4
+
+      - name: Install Rust toolchain
+        uses: actions-rs/toolchain@v1
+        with:
+          toolchain: 1.81.0
+          override: true
+
+      - name: Cache dependencies
+        uses: actions/cache@v3
+        with:
+          path: |
+            ~/.cargo/registry
+            ~/.cargo/git
+            target
+          key: ${{ runner.os }}-cargo-${{ hashFiles('**/Cargo.lock') }}
+
+      - name: Run tests
+        run: cargo test --all
+
+  deploy:
+    name: Deploy to Staging Server
+    runs-on: ubuntu-latest
+    needs: [code-quality, test]
+    if: github.event_name == 'pull_request' && github.event.pull_request.base.ref == 'stage'
+    steps:
+      - name: Checkout code
+        uses: actions/checkout@v4
+
+      - name: Set up Docker Buildx
+        uses: docker/setup-buildx-action@v3
+
+      - name: Build Docker image
+        uses: docker/build-push-action@v5
+        with:
+          context: .
+          push: false
+          tags: ${{ env.APP_NAME_STAGE }}:latest
+          outputs: type=docker,dest=/tmp/${{ env.APP_NAME_STAGE }}.tar
 
       - name: Install SSH key
         uses: shimataro/ssh-key-action@v2
@@ -22,12 +94,16 @@
           known_hosts: unnecessary
 
       - name: Add server to known hosts
-        run: ssh-keyscan -H ${{ env.SERVER_HOST }} >> ~/.ssh/known_hosts
+        run: ssh-keyscan -H ${{ env.SERVER_HOST_STAGE }} >> ~/.ssh/known_hosts
 
-      - name: Transfer test file
-<<<<<<< HEAD
-        run: scp /tmp/test-file.txt "${{ env.SERVER_USER }}@${{ env.SERVER_HOST }}:~/deployments/"
-=======
+      - name: Transfer Docker image
         run: |
-          scp /tmp/test-file.txt ${{ env.SERVER_USER }}@${{ env.SERVER_HOST }}:~/deployments/
->>>>>>> 9c299da5
+          scp /tmp/${{ env.APP_NAME_STAGE }}.tar ${{ env.SERVER_USER_STAGE }}@${{ env.SERVER_HOST_STAGE }}:~/deployments/
+
+      - name: Deploy with Blue-Green mechanism
+        run: |
+          ssh ${{ env.SERVER_USER_STAGE }}@${{ env.SERVER_HOST_STAGE }} 'sudo /opt/deployment/deploy.sh'
+
+      - name: Check deployment status
+        run: |
+          ssh ${{ env.SERVER_USER_STAGE }}@${{ env.SERVER_HOST_STAGE }} 'cat /opt/deployment/deploy.log | tail -20'