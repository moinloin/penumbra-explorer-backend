--- conflicted
+++ resolved
@@ -1,14 +1,4 @@
-<<<<<<< HEAD
-name: Rust CI/CD Pipeline
-on:
-  release:
-    types: [published]
-  workflow_dispatch:
-env:
-  APP_NAME: penumbra-explorer
-  SERVER_USER: deploy-penumbra-explorer
-  SERVER_HOST: ${{ secrets.SERVER_HOST }}
-=======
+
 name: Rust CI/CD Pipeline (Stage)
 on:
   pull_request:
@@ -19,7 +9,7 @@
   APP_NAME: penumbra-explorer
   SERVER_USER: deploy-penumbra-explorer-stage
   SERVER_HOST: ${{ secrets.SERVER_HOST_STAGE }}
->>>>>>> 5bf15f26
+
 jobs:
   code-quality:
     name: Code Quality
@@ -78,11 +68,8 @@
     name: Deploy to Staging
     runs-on: ubuntu-latest
     needs: [code-quality, test]
-<<<<<<< HEAD
-    if: github.event_name == 'release' && github.event.release.target_commitish == 'main'
-=======
+
     if: github.event_name == 'pull_request' && github.event.pull_request.base.ref == 'stage'
->>>>>>> 5bf15f26
     steps:
       - name: Checkout code
         uses: actions/checkout@v4
@@ -104,11 +91,7 @@
         run: ssh-keyscan -H ${{ env.SERVER_HOST }} >> ~/.ssh/known_hosts
       - name: Transfer Docker image
         run: |
-<<<<<<< HEAD
-          scp /tmp/${{ env.APP_NAME }}.tar ${{ env.SERVER_USER }}@${{ env.SERVER_HOST }}:~/deployments/
-=======
           scp /tmp/${{ env.APP_NAME }}.tar "${{ env.SERVER_USER }}@${{ env.SERVER_HOST }}:~/deployments/"
->>>>>>> 5bf15f26
       - name: Deploy with Blue-Green mechanism
         run: |
           ssh ${{ env.SERVER_USER }}@${{ env.SERVER_HOST }} 'sudo /opt/deployment/deploy.sh'
